--- conflicted
+++ resolved
@@ -295,11 +295,7 @@
         grid_alpha = {}
         for active_dim in self._functional_kernel.active_dims:
             _, WT = self.interpolants[active_dim]
-<<<<<<< HEAD
-            grid_K = self.kernel._grid_kernels[active_dim]
-=======
             grid_K = self.kernel._grid_kernels[active_dim].grid_K
->>>>>>> 05a57ecf
             grid_alpha[active_dim] = grid_K.matvec(WT.dot(self.kernel.alpha()))
         return grid_alpha
 
